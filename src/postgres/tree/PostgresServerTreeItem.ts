--- conflicted
+++ resolved
@@ -5,14 +5,9 @@
 
 import PostgreSQLManagementClient from 'azure-arm-postgresql';
 import { Database, DatabaseListResult, Server } from 'azure-arm-postgresql/lib/models';
-<<<<<<< HEAD
-import { ClientConfig, Pool } from 'pg';
-=======
 import { ClientConfig, Pool, QueryResult } from "pg";
->>>>>>> 51593fa9
 import { createdb } from 'pgtools';
 import { coerce, gte, SemVer } from 'semver';
-import { ConnectionOptions } from 'tls';
 import * as vscode from 'vscode';
 import { AzExtTreeItem, AzureParentTreeItem, createAzureClient, ICreateChildImplContext, ISubscriptionContext } from 'vscode-azureextensionui';
 import { getThemeAgnosticIconPath } from '../../constants';
@@ -20,14 +15,9 @@
 import { azureUtils } from '../../utils/azureUtils';
 import { localize } from '../../utils/localize';
 import { nonNullProp } from '../../utils/nonNull';
-<<<<<<< HEAD
-import { ParsedPostgresConnectionString } from '../postgresConnectionStrings';
-import { BaltimoreCyberTrustRoot, PostgresDatabaseTreeItem } from './PostgresDatabaseTreeItem';
-=======
 import { getClientConfig } from '../getClientConfig';
 import { ParsedPostgresConnectionString } from '../postgresConnectionStrings';
 import { PostgresDatabaseTreeItem } from './PostgresDatabaseTreeItem';
->>>>>>> 51593fa9
 import { PostgresFunctionsTreeItem } from './PostgresFunctionsTreeItem';
 import { PostgresFunctionTreeItem } from './PostgresFunctionTreeItem';
 import { PostgresStoredProceduresTreeItem } from './PostgresStoredProceduresTreeItem';
@@ -74,19 +64,6 @@
     }
 
     public get name(): string {
-<<<<<<< HEAD
-        if (this.server) {
-            return nonNullProp(this.server, 'name');
-        }
-        return nonNullProp(this.connectionString, 'hostName');
-    }
-
-    public get id(): string {
-        if (this.server) {
-            return nonNullProp(this.server, 'id');
-        }
-        return nonNullProp(this.connectionString, 'fullId');
-=======
         if (this.connectionString) {
             if (!this.connectionString.accountConnection) {
                 return this.connectionString.fullId;
@@ -102,7 +79,6 @@
             return nonNullProp(this.connectionString, 'fullId');
         }
         return nonNullProp(this.server, 'id');
->>>>>>> 51593fa9
     }
 
     public get description(): string | undefined {
@@ -114,11 +90,6 @@
     }
 
     public async loadMoreChildrenImpl(_clearCache: boolean): Promise<AzExtTreeItem[]> {
-<<<<<<< HEAD
-        if (this.server) {
-            const client: PostgreSQLManagementClient = createAzureClient(this.root, PostgreSQLManagementClient);
-            const listOfDatabases: DatabaseListResult = await client.databases.listByServer(this.resourceGroup, this.name);
-=======
         if (this.connectionString) {
             const config: ClientConfig = await getClientConfig(this, 'postgres');
             const pool = new Pool(config);
@@ -130,30 +101,10 @@
                 queryResult = await pool.query(`SELECT datname FROM pg_catalog.pg_database WHERE datistemplate = false;`);
             }
             const listOfDatabases = queryResult.rows;
->>>>>>> 51593fa9
             return this.createTreeItemsWithErrorHandling(
                 listOfDatabases,
                 'invalidPostgresServer',
                 (database) => {
-<<<<<<< HEAD
-                    return database.name && !['azure_maintenance', 'azure_sys'].includes(database.name) ? new PostgresDatabaseTreeItem(this, database.name) : undefined;
-                },
-                (database) => database.name
-            );
-        } else {
-            const username_connString = nonNullProp(this.connectionString, 'username');
-            const password_connString = nonNullProp(this.connectionString, 'password');
-            const host = nonNullProp(this.connectionString, 'hostName');
-            const ssl: ConnectionOptions = {
-                // Always provide the certificate since it is accepted even when SSL is disabled
-                // Certificate source: https://aka.ms/AA7wnvl
-                ca: BaltimoreCyberTrustRoot
-            };
-            const config: ClientConfig = { user: username_connString, password: password_connString, ssl, host, port: 5432, database: 'postgres' };
-            const pool = new Pool(config);
-            const res = await pool.query(`SELECT datname FROM pg_database WHERE datistemplate = false;`);
-            const listOfDatabases = res.rows;
-=======
                     return database.datname && !['azure_maintenance', 'azure_sys'].includes(database.datname) ? new PostgresDatabaseTreeItem(this, database.datname) : undefined;
                 },
                 (database) => database.datname
@@ -161,20 +112,13 @@
         } else {
             const client: PostgreSQLManagementClient = createAzureClient(this.root, PostgreSQLManagementClient);
             const listOfDatabases: DatabaseListResult = await client.databases.listByServer(this.resourceGroup, this.name);
->>>>>>> 51593fa9
             return this.createTreeItemsWithErrorHandling(
                 listOfDatabases,
                 'invalidPostgresServer',
                 (database) => {
-<<<<<<< HEAD
-                    return database.datname && !['azure_maintenance', 'azure_sys'].includes(database.datname) ? new PostgresDatabaseTreeItem(this, database.datname) : undefined;
-                },
-                (database) => database.datname
-=======
                     return database.name && !['azure_maintenance', 'azure_sys'].includes(database.name) ? new PostgresDatabaseTreeItem(this, database.name) : undefined;
                 },
                 (database) => database.name
->>>>>>> 51593fa9
             );
         }
     }
@@ -207,19 +151,7 @@
             const database: Database = { name: databaseName };
             await client.databases.createOrUpdate(this.resourceGroup, this.name, databaseName, database);
         } else {
-<<<<<<< HEAD
-            const username_connString = nonNullProp(this.connectionString, 'username');
-            const password_connString = nonNullProp(this.connectionString, 'password');
-            const host = nonNullProp(this.connectionString, 'hostName');
-            const ssl: ConnectionOptions = {
-                // Always provide the certificate since it is accepted even when SSL is disabled
-                // Certificate source: https://aka.ms/AA7wnvl
-                ca: BaltimoreCyberTrustRoot
-            };
-            const config = { user: username_connString, password: password_connString, ssl, host, port: 5432 };
-=======
             const config: ClientConfig = await getClientConfig(this, databaseName);
->>>>>>> 51593fa9
             context.showCreatingTreeItem(databaseName);
             await createdb(config, databaseName, (err: string) => {
                 if (err) {
