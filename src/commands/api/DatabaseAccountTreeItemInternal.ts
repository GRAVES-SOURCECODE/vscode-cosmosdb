/*---------------------------------------------------------------------------------------------
 *  Copyright (c) Microsoft Corporation. All rights reserved.
 *  Licensed under the MIT License. See License.txt in the project root for license information.
 *--------------------------------------------------------------------------------------------*/

import { API } from '../../AzureDBExperiences';
import { DocDBAccountTreeItemBase } from '../../docdb/tree/DocDBAccountTreeItemBase';
import { ext } from '../../extensionVariables';
import { ParsedMongoConnectionString } from '../../mongo/mongoConnectionStrings';
import { MongoAccountTreeItem } from '../../mongo/tree/MongoAccountTreeItem';
import { ParsedConnectionString } from '../../ParsedConnectionString';
import { ParsedPostgresConnectionString } from '../../postgres/postgresConnectionStrings';
import { PostgresServerTreeItem } from '../../postgres/tree/PostgresServerTreeItem';
import { nonNullProp } from '../../utils/nonNull';
import { DatabaseAccountTreeItem } from '../../vscode-cosmosdb.api';

export class DatabaseAccountTreeItemInternal implements DatabaseAccountTreeItem {
    protected _parsedCS: ParsedConnectionString;
    // tslint:disable-next-line: no-any
    protected _apiType: any;
    private _accountNode: MongoAccountTreeItem | DocDBAccountTreeItemBase | PostgresServerTreeItem | undefined;

    constructor(parsedCS: ParsedConnectionString, accountNode?: MongoAccountTreeItem | DocDBAccountTreeItemBase | PostgresServerTreeItem) {
        this._parsedCS = parsedCS;
        this._accountNode = accountNode;
        if (accountNode instanceof MongoAccountTreeItem) {
            this._apiType = API.MongoDB;
        } else if (accountNode instanceof DocDBAccountTreeItemBase) {
            this._apiType = API.Core;
        } else {
            this._apiType = API.Postgres;
        }
    }

    public get connectionString(): string {
        return this._parsedCS.connectionString;
    }

    public get hostName(): string {
        return this._parsedCS.hostName;
    }

    public get port(): string {
        if (!this._parsedCS.port && this._apiType === API.Postgres) {
            return '5432';
        }
        return this._parsedCS.port;
    }

    public get azureData(): { accountName: string; } | undefined {
        if (this._accountNode instanceof MongoAccountTreeItem && this._accountNode instanceof DocDBAccountTreeItemBase) {
            if (this._accountNode?.databaseAccount) {
                return {
                    accountName: nonNullProp(this._accountNode.databaseAccount, 'name')
                };
            }
        } else if (this._accountNode instanceof PostgresServerTreeItem) {
            return {
                accountName: nonNullProp(this._accountNode, 'name')
            };
        }
        return undefined;
    }

    public get docDBData(): { masterKey: string; documentEndpoint: string; } | undefined {
        if (this._accountNode instanceof DocDBAccountTreeItemBase) {
            return {
                documentEndpoint: this._accountNode.root.documentEndpoint,
                masterKey: this._accountNode.root.masterKey
            };
        } else {
            return undefined;
        }
    }

<<<<<<< HEAD
    public get postgresData(): { username: string; password: string; } | undefined {
        if (this._accountNode instanceof PostgresServerTreeItem && this._accountNode.connectionString) {
            return {
                username: this._accountNode.connectionString.username,
                password: this._accountNode.connectionString.password
=======
    public get postgresData(): { username: string; password: string } | undefined {
        if (this._accountNode instanceof PostgresServerTreeItem) {
            const connectionString = this._accountNode.connectionString;
            return {
                username: connectionString.username,
                password: connectionString.password
>>>>>>> 7ed362b1
            };
        } else {
            return undefined;
        }
    }

    public async reveal(): Promise<void> {
        ext.treeView.reveal(await this.getAccountNode());
    }

    protected async getAccountNode(): Promise<MongoAccountTreeItem | DocDBAccountTreeItemBase | PostgresServerTreeItem> {
        // If this._accountNode is undefined, attach a new node based on connection string
        if (!this._accountNode) {
            // tslint:disable-next-line: no-any
            let apiType: any;
            if (this._parsedCS instanceof ParsedMongoConnectionString) {
                apiType = API.MongoDB;
            } else if (this._parsedCS instanceof ParsedPostgresConnectionString) {
                apiType = API.Postgres;
            } else {
                apiType = API.Core;
            }
            this._accountNode = await ext.attachedAccountsNode.attachConnectionString(this.connectionString, apiType);
        }

        return this._accountNode;
    }
}<|MERGE_RESOLUTION|>--- conflicted
+++ resolved
@@ -73,20 +73,12 @@
         }
     }
 
-<<<<<<< HEAD
-    public get postgresData(): { username: string; password: string; } | undefined {
-        if (this._accountNode instanceof PostgresServerTreeItem && this._accountNode.connectionString) {
-            return {
-                username: this._accountNode.connectionString.username,
-                password: this._accountNode.connectionString.password
-=======
     public get postgresData(): { username: string; password: string } | undefined {
         if (this._accountNode instanceof PostgresServerTreeItem) {
             const connectionString = this._accountNode.connectionString;
             return {
                 username: connectionString.username,
                 password: connectionString.password
->>>>>>> 7ed362b1
             };
         } else {
             return undefined;
