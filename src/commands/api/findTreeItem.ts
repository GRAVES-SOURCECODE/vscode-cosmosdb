--- conflicted
+++ resolved
@@ -125,39 +125,6 @@
     return undefined;
 }
 async function searchPostgresServers(dbAccount: PostgresServerTreeItem, expected: ParsedConnectionString, context: IActionContext): Promise<DatabaseAccountTreeItem | DatabaseTreeItem | undefined> {
-<<<<<<< HEAD
-    if (dbAccount.server) {
-        const actualDomainName = dbAccount.server.fullyQualifiedDomainName;
-        const expectedDomainName = expected.accountId.split(':')[0];
-        if (expectedDomainName === actualDomainName) {
-            if (expected.databaseName) {
-                const dbs = await dbAccount.getCachedChildren(context);
-                for (const db of dbs) {
-                    if (db instanceof PostgresDatabaseTreeItem && expected.databaseName === db.databaseName) {
-                        return new DatabaseTreeItemInternal(expected, expected.databaseName, dbAccount, db);
-                    }
-                }
-                return new DatabaseTreeItemInternal(expected, expected.databaseName, dbAccount);
-            }
-            return new DatabaseAccountTreeItemInternal(expected, dbAccount);
-        }
-    } else {
-        let actual: ParsedPostgresConnectionString;
-        actual = dbAccount.connectionString;
-        if (expected.accountId === actual.accountId) {
-            if (expected.databaseName) {
-                const dbs = await dbAccount.getCachedChildren(context);
-                for (const db of dbs) {
-                    if (db instanceof PostgresDatabaseTreeItem && expected.databaseName === db.databaseName) {
-                        return new DatabaseTreeItemInternal(expected, expected.databaseName, dbAccount, db);
-                    }
-                }
-                // We found the right account - just not the db. In this case we can still 'reveal' the account
-                return new DatabaseTreeItemInternal(expected, expected.databaseName, dbAccount);
-            }
-            return new DatabaseAccountTreeItemInternal(expected, dbAccount);
-        }
-=======
     let actual: ParsedPostgresConnectionString;
     actual = dbAccount.connectionString;
     if (expected.fullId === actual.fullId) {
@@ -172,7 +139,6 @@
             return new DatabaseTreeItemInternal(expected, expected.databaseName, dbAccount);
         }
         return new DatabaseAccountTreeItemInternal(expected, dbAccount);
->>>>>>> 7ed362b1
     }
     return undefined;
 }